--- conflicted
+++ resolved
@@ -259,19 +259,11 @@
 
 
 def cluster(Xd, iclust=None, kn=None, nskip=20, n_neigh=10, nclust=200, seed=1,
-<<<<<<< HEAD
-            niter=200, lam=0, n_splits=1, overlap=0.75, device=torch.device('cuda')):    
+            niter=200, lam=0, n_splits=1, overlap=0.75, device=torch.device('cuda'), verbose=False):    
 
     if kn is None:
         kn, M = neigh_mat(Xd, nskip=nskip, n_neigh=n_neigh, n_splits=n_splits,
                           overlap=overlap)
-
-=======
-            niter=200, lam=0, device=torch.device('cuda'), verbose=False):    
-
-    if kn is None:
-        kn, M = neigh_mat(Xd, nskip=nskip, n_neigh=n_neigh)
->>>>>>> 1e9531b9
     m, ki, kj = Mstats(M, device=device)
 
     if verbose:
@@ -471,11 +463,7 @@
     return score
 
 
-<<<<<<< HEAD
-# TODO: never used? delete this?
-=======
 # TODO: unused?
->>>>>>> 1e9531b9
 def run_one(Xd, st0, nskip = 20, lam = 0):
     iclust, iclust0, M = cluster(Xd,nskip = nskip, lam = 0, seed = 5)
     xtree, tstat, my_clus = hierarchical.maketree(M, iclust, iclust0)
@@ -656,13 +644,8 @@
 
                     # find new clusters
                     iclust, iclust0, M, _ = cluster(
-<<<<<<< HEAD
                         Xd, nskip=nskip, lam=1, seed=5, n_splits=n_splits,
-                        overlap=overlap, device=device
-=======
-                        Xd, nskip=nskip, lam=1, seed=5, device=device,
-                        verbose=v
->>>>>>> 1e9531b9
+                        overlap=overlap, device=device, verbose=v
                         )
 
                     if clear_cache:
