--- conflicted
+++ resolved
@@ -131,13 +131,8 @@
         # Close and delete temporary file
         f.close()
         p = Path(f.name)
-<<<<<<< HEAD
-        if f.name.is_file():
-            Path(f.name).unlink()
-=======
         if p.is_file():
             p.unlink()
->>>>>>> 11102a60
 
 
 @pytest.fixture(scope='session')
