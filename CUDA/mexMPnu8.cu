--- conflicted
+++ resolved
@@ -474,22 +474,12 @@
 }
 
 //////////////////////////////////////////////////////////////////////////////////////////
-<<<<<<< HEAD
-//threading over spikes in this code leads to intefering threads, as different spikes
-//may try to acces the same channel and timepoint in dataraw
-__global__ void	subtract_spikes(const double *Params,  const int *st,
-        const int *id, const float *x, const int *counter, float *dataraw,
-        const float *W, const float *U){
-
-  float X;
-=======
 // subtract_spikes version using single precision arithemtic and atomic operations to 
 // avoid thread interference when threading over spikes. This calculation is not 
 // deterministic, due to the order dependence of operations in single precision.
 __global__ void	subtract_spikes(const double *Params,  const int *st, 
         const int *id, const float *x, const int *counter, float *dataraw, 
         const float *W, const float *U){
->>>>>>> 89ab12e4
   int nt0, tidx, tidy, k, NT, ind, Nchan, Nfilt, Nrank;
   float X;
 
@@ -508,13 +498,6 @@
       while (tidy<Nchan){
           X = 0.0f;
           for (k=0;k<Nrank;k++)
-<<<<<<< HEAD
-              X += W[tidx + id[ind]* nt0 + nt0*Nfilt*k] *
-                      U[tidy + id[ind] * Nchan + Nchan*Nfilt*k];
-
-          atomicAdd(&dataraw[tidx + st[ind] + NT * tidy], -x[ind] * X);
-          //dataraw[tidx + st[ind] + NT * tidy] -= x[ind] * X;
-=======
               X += W[tidx + id[ind]* nt0 + nt0*Nfilt*k] * 
                       U[tidy + id[ind] * Nchan + Nchan*Nfilt*k];                        
           
@@ -566,7 +549,6 @@
                // Note: uses integer comparison to avoid hang in case of NaN (since NaN != NaN)
           } while (assumed != old);
 
->>>>>>> 89ab12e4
           tidy += blockDim.y;
       }
       ind += gridDim.x;
@@ -787,17 +769,9 @@
 }
 
 //////////////////////////////////////////////////////////////////////////////////////////
-<<<<<<< HEAD
-// This function is not called. If it needs to be called it must be rewritten.
-// Threading over spikes in this code leads to intefering threads, as different spikes
-// may try to access the same channel and timepoint in dataraw
-__global__ void	addback_spikes(const double *Params,  const int *st,
-        const int *id, const float *x, const int *count, float *dataraw,
-=======
 // This function is not called. 
 __global__ void	addback_spikes(const double *Params,  const int *st, 
         const int *id, const float *x, const int *count, float *dataraw, 
->>>>>>> 89ab12e4
         const float *W, const float *U, const int iter, const float *spkscore){
 
   float X, ThS;
@@ -823,13 +797,8 @@
               for (k=0;k<Nrank;k++)
                   X += W[tidx + id[ind]* nt0 + nt0*Nfilt*k] *
                           U[tidy + id[ind] * Nchan + Nchan*Nfilt*k];
-<<<<<<< HEAD
-
-              dataraw[tidx + st[ind] + NT * tidy] += x[ind] * X;
-=======
               X = x[ind]*X;
               atomicAdd(&dataraw[tidx + st[ind] + NT * tidy], X);      
->>>>>>> 89ab12e4
               tidy += blockDim.y;
           }
       }
@@ -859,13 +828,7 @@
   /* Declare input variables*/
   double *Params, *d_Params;
   unsigned int nt0, Nchan, NT, Nfilt, Nnearest, Nrank, NchanU, useStableMode;
-<<<<<<< HEAD
-
-
-=======
- 
-  
->>>>>>> 89ab12e4
+
   /* read Params and copy to GPU */
   Params        = (double*) mxGetData(prhs[0]);
   NT            = (unsigned int) Params[0];
@@ -876,12 +839,8 @@
   NchanU        = (unsigned int) Params[10];
   Nchan         = (unsigned int) Params[9];
   useStableMode = (unsigned int) Params[16];
-<<<<<<< HEAD
-
-=======
   
   // Make a local pointer to Params, which can be passed to kernels
->>>>>>> 89ab12e4
   cudaMalloc(&d_Params,      sizeof(double)*mxGetNumberOfElements(prhs[0]));
   cudaMemcpy(d_Params,Params,sizeof(double)*mxGetNumberOfElements(prhs[0]),cudaMemcpyHostToDevice);
 
@@ -1017,45 +976,6 @@
       // tpF(16, Nnearest), blocks are over spikes
       if (Params[12]>1)
          extractFEAT<<<64, tpF>>>(d_Params, d_st, d_id, d_counter, d_dout, d_iList, d_mu, d_feat);
-<<<<<<< HEAD
-
-      // subtract spikes from raw data here, using version without threading over time points
-      //
-      // create set of indicies from 0 to counter[0] - counter[1] - 1
-      // if useStableMode = 0, this will be passed to subtract_spikes_v2 unaltered
-      // and spikes will be subtracted off in the order found
-      set_idx<<< 1, 1 >>>(d_idx, counter[0] - counter[1]);
-
-#ifdef ENABLE_STABLEMODE
-     if (useStableMode) {
-        //make a copy of the timestamp array to sort
-        cudaMemcpy( d_stSort, d_st+counter[1], (counter[0] - counter[1])*sizeof(int), cudaMemcpyDeviceToDevice );
-        int left = 0;
-        int right = counter[0] - counter[1] - 1;
-        cdp_simple_quicksort<<< 1, 1 >>>(d_stSort, d_idx, left, right, 0);
-     }
-#endif
-
-      // subtract spikes from raw data here, using version without threading over time points
-      // spikes subratcted = counter[1] up to counter[0].
-      //if (Nchan < Nthreads) {
-      //  subtract_spikes_v2<<<1, Nchan>>>(d_Params, d_st, d_idx, d_id, d_y, d_counter, d_draw, d_W, d_U);
-      //}
-      //else {
-      //  subtract_spikes_v2<<<Nchan/Nthreads, Nthreads>>>(d_Params, d_st, d_idx, d_id, d_y, d_counter, d_draw, d_W, d_U);
-      //}
-      subtract_spikes<<<Nfilt,tpS>>>(d_Params,  d_st, d_id, d_y, d_counter, d_draw, d_W, d_U);
-
-      // filter the data with the spatial templates, checking only times where
-      // identified spikes were subtracted
-       spaceFilterUpdate<<<Nfilt, 2*nt0-1>>>(d_Params, d_draw, d_U, d_UtU, d_iC, d_iW, d_data,
-             d_st, d_id, d_counter);
-
-=======
-      
-
-
-
       // subtract spikes from raw data. If compile switch "ENSURE_DETERM" is on,
       // use subtract_spikes_v2, which threads only over 
       // spikes subratcted = counter[1] up to counter[0].
@@ -1108,7 +1028,6 @@
 #endif
 
       
->>>>>>> 89ab12e4
        // filter the data with the temporal templates, checking only times where
        // identified spikes were subtracted
        timeFilterUpdate<<<Nfilt, 2*nt0-1>>>(d_Params, d_data, d_W, d_UtU, d_dout,
@@ -1131,15 +1050,12 @@
       cudaMemcpy(d_counter+1, d_counter, sizeof(int), cudaMemcpyDeviceToDevice);
   }
 
-<<<<<<< HEAD
-=======
 #ifndef ENSURE_DETERM
   if (useStableMode) {
     //convert arrays back to singles for the rest of the process
     convToSingle<<<100,Nthreads>>>(d_Params, d_draw64, d_draw);
   }
 #endif
->>>>>>> 89ab12e4
 
   // compute PC features from reziduals + subtractions
   if (Params[12]>0)
@@ -1250,13 +1166,9 @@
   cudaFree(d_idx);
   cudaFree(d_stSort);
 
-<<<<<<< HEAD
-  mxGPUDestroyGPUArray(draw);
-=======
   
 
   mxGPUDestroyGPUArray(draw);  
->>>>>>> 89ab12e4
   mxGPUDestroyGPUArray(wPCA);
   mxGPUDestroyGPUArray(dWU);
   mxGPUDestroyGPUArray(U);
